<<<<<<< HEAD
from augment import Augmenter
from transformers import InputExample

from ditto.dataset import DittoDataset
from rotom.dataset import TextCLSDataset
from snippext.dataset import get_tokenizer
=======
from transformers import InputExample

from dacon.augment import Augmenter
from ditto.dataset import DittoDataset
from rotom.dataset import TextCLSDataset
from snippext.dataset import SnippextDataset, get_tokenizer
>>>>>>> 7118193c


class DaconDataset(DittoDataset):
    def __init__(
        self,
        source,
        vocab,
        taskname,
        max_len=512,
        lm="distilbert",
        size=None,
        augmenter=Augmenter(),
        balance=False,
    ):
        super().__init__(
            source=source,
            vocab=vocab,
            taskname=taskname,
            max_len=max_len,
            lm=lm,
            size=size,
            balance=balance,
        )
        self.augmenter = augmenter

    def __getitem__(self, idx):
        """Return the ith item of in the dataset.

        Args:
            idx (int): the element index
        Returns:
            words, x, is_heads, tags, mask, y, seqlen, self.taskname
        """
        if self.balance:
            if idx < len(self.pos_sents):
                idx = self.pos_sents[idx]
            else:
                N = len(self.pos_sents)
                idx -= N
                new_idx = self.neg_sents[
                    (idx + self.neg_cnt[idx] * N) % len(self.neg_sents)
                ]
                self.neg_cnt[idx] += 1
                idx = new_idx

        orig_words, tags = self.sents[idx], self.tags_li[idx]
        aug_words = self.augmenter.augment_sent(orig_words)

        # encode orig_words to token_ids
        if " [SEP] " in orig_words:
            sents = orig_words.split(" [SEP] ")
            x = self.tokenizer.encode(
                text=sents[0],
                text_pair=sents[1],
                add_special_tokens=True,
                truncation="longest_first",
                max_length=self.max_len,
            )
        else:
            x = self.tokenizer.encode(
                text=orig_words,
                add_special_tokens=True,
                truncation="longest_first",
                max_length=self.max_len,
            )

        # encode aug_words to token_ids
        if " [SEP] " in aug_words:
            sents = aug_words.split(" [SEP] ")
            try:
                aug_x = self.tokenizer.encode(
                    text=sents[0],
                    text_pair=sents[1],
                    add_special_tokens=True,
                    truncation="longest_first",
                    max_length=self.max_len,
                )
            except:
                print(
                    "Unable to encode augmented data '{}' and '{}'. Falling back to original data.".format(
                        sents[0], sents[1]
                    )
                )
                sents = orig_words.split(" [SEP] ")
                aug_x = self.tokenizer.encode(
                    text=sents[0],
                    text_pair=sents[1],
                    add_special_tokens=True,
                    truncation="longest_first",
                    max_length=self.max_len,
                )
        else:
            try:
                aug_x = self.tokenizer.encode(
                    text=aug_words,
                    add_special_tokens=True,
                    truncation="longest_first",
                    max_length=self.max_len,
                )
            except:
                print("Unable to encode augmented data. Falling back to original data.")
                aug_x = self.tokenizer.encode(
                    text=orig_words,
                    add_special_tokens=True,
                    truncation="longest_first",
                    max_length=self.max_len,
                )

        y = self.tag2idx[tags]  # label
        orig_is_heads, orig_mask, orig_seqlen = [1] * len(x), [1] * len(x), len(x)
        aug_is_heads, aug_mask, aug_seqlen = (
            [1] * len(aug_x),
            [1] * len(aug_x),
            len(aug_x),
        )

        assert (
            len(x) == len(orig_mask) == len(orig_is_heads)
        ), f"len(x) = {len(x)}, len(y) = {len(y)}, len(orig_is_heads) = {len(orig_is_heads)}"

        assert (
            len(aug_x) == len(aug_mask) == len(aug_is_heads)
        ), f"len(aug_x)={len(aug_x)}, len(y)={len(y)}, len(aug_is_heads) = {len(aug_is_heads)}"

        return (
            orig_words,
            x,
            orig_is_heads,
            tags,
            orig_mask,
            y,
            orig_seqlen,
            self.taskname,
        ), (
            aug_words,
            aug_x,
            aug_is_heads,
            tags,
            aug_mask,
            y,
            aug_seqlen,
            self.taskname,
        )


class DaconBaseDataset(SnippextDataset):
    def __len__(self):
        return len(self.examples)

    def __getitem__(self, idx):
        """Return the ith item of in the dataset.

        Args:
            idx (int): the element index

        Returns:
            words, x, is_heads, tags, mask, y, seqlen, self.taskname
        """
        if self.augment_op is not None:
            return self.get(idx, [(self.augment_op, [])])
        else:
            return self.get(idx, [])

    def get(self, idx, ops=[], aug_idx=None):
        """Return the ith item of in the dataset and apply the transformation ops.

        The ops are of the form [(op_1, args_1), ..., (op_k, args_k)]

        Args:
            idx (int): the element index
            ops (list): the list of operators

        Returns:
            words, x, is_heads, tags, mask, y, seqlen, self.taskname
        """
        orig_text_a = self.examples[idx].text_a
        orig_text_b = self.examples[idx].text_b
        if orig_text_b and not orig_text_b.strip():
            orig_text_b = None
        label = self.examples[idx].label

        orig_combined = (
            orig_text_a + " [SEP] " + orig_text_b if orig_text_b else orig_text_a
        )
        aug_combined = orig_combined

        if self.augmenter:
            aug_combined = self.augmenter.augment_sent(aug_combined)

        if " [SEP] " in aug_combined:
            aug_text_a, aug_text_b = aug_combined.split(" [SEP] ")
        else:
            aug_text_a, aug_text_b = aug_combined, None

        x = self.tokenizer.encode(
            text=orig_text_a,
            text_pair=orig_text_b,
            add_special_tokens=True,
            truncation=True,
            truncation_strategy="longest_first",
            max_length=self.max_len,
        )

        aug_x = self.tokenizer.encode(
            text=aug_text_a,
            text_pair=aug_text_b,
            add_special_tokens=True,
            truncation=True,
            truncation_strategy="longest_first",
            max_length=self.max_len,
        )

        if self.tag2idx:
            # regression
            y = float(label)
        else:
            y = self.tag2idx[label] if label in self.tag2idx else 0

        orig_is_heads, aug_is_heads = [1] * len(x), [1] * len(aug_x)
        orig_mask, aug_mask = [1] * len(x), [1] * len(aug_x)
        orig_seqlen, aug_seqlen = len(x), len(aug_x)

        assert (
            len(x) == len(orig_mask) == len(orig_is_heads)
        ), f"len(x) = {len(x)}, len(y)={len(y)}, len(orig_is_heads)={len(orig_is_heads)}"

        assert (
            len(aug_x) == len(aug_mask) == len(aug_is_heads)
        ), f"len(aug_x) = {len(aug_x)}, len(y)={len(y)}, len(aug_is_heads)={len(aug_is_heads)}"

        orig_words = (
            orig_text_a + " [SEP] " + orig_text_b if orig_text_b else orig_text_a
        )
        aug_words = aug_text_a + " [SEP] " + aug_text_b if aug_text_b else aug_text_a

        return (
            orig_words,
            x,
            orig_is_heads,
            label,
            orig_mask,
            y,
            orig_seqlen,
            self.taskname,
        ), (
            aug_words,
            x,
            aug_is_heads,
            label,
            aug_mask,
            y,
            aug_seqlen,
            self.taskname,
        )


class DaconTextCLSDataset(TextCLSDataset):
    def __init__(
        self,
        path,
        vocab,
        taskname,
        max_len=512,
        lm="distilbert",
        augmenter=Augmenter(),
        size=None,
    ):
        self.taskname = taskname
        self.vocab = vocab
        self.max_len = max_len
        self.tokenizer = get_tokenizer(lm=lm)
        # read path
        self.examples = []
        for uid, line in enumerate(open(path)):
            LL = line.strip().split("\t")
            if len(LL) == 2:
                e = InputExample(uid, LL[0], None, LL[1])
            elif len(LL) == 3:
                e = InputExample(uid, LL[0], LL[1], LL[2])
            self.examples.append(e)
            if size is not None and len(self.examples) >= size:
                break

        # vocab
        if None in self.vocab:
            # regression task
            self.tag2idx = self.idx2tag = None
        else:
            self.tag2idx = {tag: idx for idx, tag in enumerate(self.vocab)}
            self.idx2tag = {idx: tag for idx, tag in enumerate(self.vocab)}

        # augmentation
        self.augmenter = augmenter<|MERGE_RESOLUTION|>--- conflicted
+++ resolved
@@ -1,18 +1,9 @@
-<<<<<<< HEAD
-from augment import Augmenter
-from transformers import InputExample
-
-from ditto.dataset import DittoDataset
-from rotom.dataset import TextCLSDataset
-from snippext.dataset import get_tokenizer
-=======
 from transformers import InputExample
 
 from dacon.augment import Augmenter
 from ditto.dataset import DittoDataset
 from rotom.dataset import TextCLSDataset
 from snippext.dataset import SnippextDataset, get_tokenizer
->>>>>>> 7118193c
 
 
 class DaconDataset(DittoDataset):
