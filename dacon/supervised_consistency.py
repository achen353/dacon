--- conflicted
+++ resolved
@@ -3,23 +3,14 @@
 import numpy as np
 import torch
 import torch.nn as nn
-<<<<<<< HEAD
-from apex import amp
-=======
 from augment import Augmenter
 from model import MultiTaskNet
->>>>>>> 7118193c
 from tensorboardX import SummaryWriter
 from torch.utils import data
 from transformers import AdamW, get_linear_schedule_with_warmup
 
-<<<<<<< HEAD
-from ditto.dataset import *
-from snippext.model import MultiTaskNet
-=======
 from apex import amp
 from snippext.dataset import SnippextDataset, get_tokenizer
->>>>>>> 7118193c
 from snippext.train_util import *
 
 
